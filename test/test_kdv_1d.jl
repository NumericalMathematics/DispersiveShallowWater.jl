--- conflicted
+++ resolved
@@ -86,8 +86,7 @@
                         change_entropy=5.861043206323302e-9,
                         atol=1e-9) # to make CI pass
 
-<<<<<<< HEAD
-    @test_allocations(semi, sol, allocs=5_000)
+    @test_allocations(DispersiveShallowWater.rhs!, semi, sol, allocs=5_000)
 end
 
 @testitem "kdv_1d_IMEX" setup=[Setup, KdVEquation1D] begin
@@ -99,7 +98,4 @@
                         change_waterheight=-2.220446049250313e-15)
 
     @test_allocations_split_ode(semi, sol, allocs=5_000)
-=======
-    @test_allocations(DispersiveShallowWater.rhs!, semi, sol, allocs=5_000)
->>>>>>> 950da0d5
 end