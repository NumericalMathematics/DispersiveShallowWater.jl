
"""
    Semidiscretization

A `struct` containing everything needed to describe a spatial semidiscretization
of an equation.
"""
struct Semidiscretization{Mesh, Equations, InitialCondition, BoundaryConditions,
                          SourceTerms, Solver, Cache}
    mesh::Mesh
    equations::Equations

    # This guy is a bit messy since we abuse it as some kind of "exact solution"
    # although this doesn't really exist...
    initial_condition::InitialCondition

    boundary_conditions::BoundaryConditions
    source_terms::SourceTerms
    solver::Solver
    cache::Cache

    function Semidiscretization{Mesh, Equations, InitialCondition, BoundaryConditions,
                                SourceTerms, Solver,
                                Cache}(mesh::Mesh, equations::Equations,
                                       initial_condition::InitialCondition,
                                       boundary_conditions::BoundaryConditions,
                                       source_terms::SourceTerms,
                                       solver::Solver,
                                       cache::Cache) where {Mesh, Equations,
                                                            InitialCondition,
                                                            BoundaryConditions, SourceTerms,
                                                            Solver, Cache}
        @assert ndims(mesh) == ndims(equations)
        @assert xmin(mesh) == xmin(solver.D1)
        @assert xmax(mesh) == xmax(solver.D1)
        @assert nnodes(mesh) == length(grid(solver))

        new(mesh, equations, initial_condition, boundary_conditions, source_terms, solver,
            cache)
    end
end

"""
    Semidiscretization(mesh, equations, initial_condition, solver;
                       source_terms=nothing,
                       boundary_conditions=boundary_condition_periodic,
                       RealT=real(solver),
                       uEltype=RealT,
                       initial_cache = (tmp1 = Array{RealT}(undef, nnodes(mesh)),
                                        tmp_partitioned = allocate_coefficients(mesh, equations, solver)))

Construct a semidiscretization of a PDE.
"""
function Semidiscretization(mesh, equations, initial_condition, solver;
                            source_terms = nothing,
                            boundary_conditions = boundary_condition_periodic,
                            # `RealT` is used as real type for node locations etc.
                            # while `uEltype` is used as element type of solutions etc.
                            RealT = real(solver), uEltype = RealT,
                            # `tmp1` and `tmp_partitioned` are needed for the `RelaxationCallback`
                            initial_cache = (tmp1 = Array{RealT}(undef, nnodes(mesh)),
                                             tmp_partitioned = allocate_coefficients(mesh,
                                                                                     equations,
                                                                                     solver)))
    if (isa(solver.D1, AbstractPeriodicDerivativeOperator) ||
        isa(solver.D2, AbstractPeriodicDerivativeOperator) ||
        isa(solver.D3, AbstractPeriodicDerivativeOperator)) &&
       !isa(boundary_conditions, BoundaryConditionPeriodic)
        throw(ArgumentError("Periodic derivative operators in `solver` are incompatible with non-periodic boundary conditions."))
    end

    if (isa(solver.D1, AbstractNonperiodicDerivativeOperator) ||
        isa(solver.D2, AbstractNonperiodicDerivativeOperator) ||
        isa(solver.D3, AbstractNonperiodicDerivativeOperator)) &&
       isa(boundary_conditions, BoundaryConditionPeriodic)
        throw(ArgumentError("Non-periodic derivative operators in `solver` are incompatible with periodic boundary conditions."))
    end

    check_solver(equations, solver, boundary_conditions)
    cache = (;
             create_cache(mesh, equations, solver, initial_condition, boundary_conditions,
                          RealT, uEltype)...,
             initial_cache...)

    Semidiscretization{typeof(mesh), typeof(equations), typeof(initial_condition),
                       typeof(boundary_conditions), typeof(source_terms),
                       typeof(solver), typeof(cache)}(mesh, equations, initial_condition,
                                                      boundary_conditions, source_terms,
                                                      solver, cache)
end

"""
    check_solver(equations, solver, boundary_conditions)

Check that the `solver` is compatible with the given `equations` and 
`boundary_conditions`. The default implementation performs no checks.
Specific equation types can override this method to validate that 
required derivative operators are present (e.g., some equations 
require `D2` or `D3` to be non-`nothing`).

Throws an `ArgumentError` if the solver is incompatible.
"""
check_solver(equations, solver, boundary_conditions) = nothing

function Base.show(io::IO, semi::Semidiscretization)
    @nospecialize semi # reduce precompilation time

    print(io, "Semidiscretization(")
    print(io, semi.mesh)
    print(io, ", ", semi.equations)
    print(io, ", ", semi.initial_condition)
    print(io, ", ", semi.boundary_conditions)
    print(io, ", ", semi.source_terms)
    print(io, ", ", semi.solver)
    print(io, ", cache(")
    for (idx, key) in enumerate(keys(semi.cache))
        idx > 1 && print(io, " ")
        print(io, key)
    end
    print(io, "))")
end

function Base.show(io::IO, ::MIME"text/plain", semi::Semidiscretization)
    @nospecialize semi # reduce precompilation time

    if get(io, :compact, false)
        show(io, semi)
    else
        println(io, "Semidiscretization")
        println(io, "    #spatial dimensions: ", ndims(semi))
        println(io, "    mesh: ", semi.mesh)
        println(io, "    equations: ", get_name(semi.equations))
        println(io, "    initial condition: ", semi.initial_condition)
        println(io, "    boundary condition: ", semi.boundary_conditions)
        print(io, "    source terms: ", semi.source_terms)
    end
end

@inline Base.ndims(semi::Semidiscretization) = ndims(semi.mesh)
@inline nvariables(semi::Semidiscretization) = nvariables(semi.equations)
@inline eachvariable(semi::Semidiscretization) = eachvariable(semi.equations)
@inline nnodes(semi::Semidiscretization) = nnodes(semi.mesh)
@inline eachnode(semi::Semidiscretization) = eachnode(semi.mesh)
@inline Base.real(semi::Semidiscretization) = real(semi.solver)

"""
    grid(semi)

Get the grid of a semidiscretization.
"""
grid(semi::Semidiscretization) = grid(semi.solver)

function PolynomialBases.integrate(func, q::ArrayPartition, semi::Semidiscretization)
    integrals = zeros(real(semi), nvariables(semi))
    for v in eachvariable(semi)
        integrals[v] = integrate(func, q.x[v], semi.solver.D1)
    end
    return integrals
end
function PolynomialBases.integrate(func, quantity, semi::Semidiscretization)
    integrate(func, quantity, semi.solver.D1)
end
function PolynomialBases.integrate(q, semi::Semidiscretization)
    integrate(identity, q, semi)
end

function integrate_quantity(func, q, semi)
    quantity = zeros(eltype(q), nnodes(semi))
    integrate_quantity!(quantity, func, q, semi)
end

function integrate_quantity!(quantity, func, q, semi)
    for i in eachnode(semi)
        quantity[i] = func(get_node_vars(q, semi.equations, i), semi.equations)
    end
    integrate(quantity, semi)
end

# Obtain the function, which has an additional `!` appended to the name
inplace_version(f) = getfield(@__MODULE__, Symbol(string(nameof(f)) * "!"))

# The modified entropy/energy and the Hamiltonian
# take the whole `q` for every point in space since it requires
# the derivative of the velocity `v_x`.
function integrate_quantity!(quantity,
                             func::Union{typeof(energy_total_modified),
                                         typeof(entropy_modified),
                                         typeof(hamiltonian)}, q,
                             semi)
    inplace_version(func)(quantity, q, semi.equations, semi.cache)
    integrate(quantity, semi)
end

@inline function mesh_equations_solver(semi)
    @unpack mesh, equations, solver = semi
    return mesh, equations, solver
end

@inline function mesh_equations_solver_cache(semi)
    @unpack mesh, equations, solver, cache = semi
    return mesh, equations, solver, cache
end

function calc_error_norms(q, t, semi)
    calc_error_norms(q, t, semi.initial_condition, mesh_equations_solver(semi)...)
end

function rhs!(dq, q, semi, t)
    @unpack mesh, equations, initial_condition, boundary_conditions, solver, source_terms, cache = semi

    @trixi_timeit timer() "rhs!" rhs!(dq, q, t, mesh, equations, initial_condition,
                                      boundary_conditions, source_terms, solver, cache)

    return nothing
end

<<<<<<< HEAD
function rhs_split_stiff!(dq, q, semi::Semidiscretization, t)
    @unpack mesh, equations, initial_condition, boundary_conditions, solver, source_terms, cache = semi

    @trixi_timeit timer() "rhs_split_stiff!" rhs!(dq, q, t, mesh, equations,
                                                  initial_condition,
                                                  boundary_conditions, source_terms, solver,
                                                  cache, :stiff)
    return nothing
end

function rhs_split_nonstiff!(dq, q, semi::Semidiscretization, t)
    @unpack mesh, equations, initial_condition, boundary_conditions, solver, source_terms, cache = semi

    @trixi_timeit timer() "rhs_split_nonstiff!" rhs!(dq, q, t, mesh, equations,
                                                     initial_condition,
                                                     boundary_conditions, source_terms,
                                                     solver, cache, :nonstiff)
    return nothing
end

function compute_coefficients(func, t, semi::Semidiscretization)
=======
function compute_coefficients(func, t, semi)
>>>>>>> 950da0d5
    @unpack mesh, equations, solver = semi
    q = allocate_coefficients(mesh_equations_solver(semi)...)
    compute_coefficients!(q, func, t, semi)
    return q
end

function compute_coefficients!(q, func, t, semi)
    # Call `compute_coefficients` defined by the solver
    mesh, equations, solver = mesh_equations_solver(semi)
    compute_coefficients!(q, func, t, mesh,
                          is_hyperbolic_appproximation(equations), equations,
                          solver)
end

check_bathymetry(equations, q0) = nothing

function check_bathymetry(equations::AbstractShallowWaterEquations, q0)
    if equations.bathymetry_type isa BathymetryFlat
        _, _, D = q0.x
        value = first(D)
        if !all(==(value), D)
            throw(ArgumentError("If the bathymetry is flat, the bathymetry should be constant."))
        end
    end
end

"""
    semidiscretize(semi::Semidiscretization, tspan; split_ode = have_stiff_terms(semi.equations))

Wrap the semidiscretization `semi` as an ODE problem in the time interval `tspan`
that can be passed to `solve` from the [SciML ecosystem](https://diffeq.sciml.ai/latest/).

If `split_ode` is `Val{false}()`, a regular `ODEFunction` is created.
If `split_ode` is `Val{true}()`, a `SplitFunction` is created for IMEX time integration if available.
By default, `split_ode` is determined by the [`DispersiveShallowWater.have_stiff_terms`](@ref) trait.
"""
function semidiscretize(semi::Semidiscretization, tspan;
                        split_ode = have_stiff_terms(semi.equations))
    q0 = compute_coefficients(semi.initial_condition, first(tspan), semi)
    check_bathymetry(semi.equations, q0)
    iip = true # is-inplace, i.e., we modify a vector when calling rhs!
    return _semidiscretize_ode(split_ode, q0, tspan, semi, iip)
end

# Type-stable dispatch based on split_ode trait 
function _semidiscretize_ode(::Val{false}, q0, tspan, semi, iip)
    return ODEProblem{iip}(rhs!, q0, tspan, semi)
end

function _semidiscretize_ode(::Val{true}, q0, tspan, semi, iip)
    _check_split_rhs_implementation(semi)
    return ODEProblem{iip}(SplitFunction(rhs_split_stiff!, rhs_split_nonstiff!), q0, tspan,
                           semi)
end

function _check_split_rhs_implementation(semi)
    @unpack mesh, equations, initial_condition, boundary_conditions, solver, source_terms, cache = semi

    equation_name = get_name(equations)
    args = (nothing, nothing, nothing, mesh, equations, initial_condition,
            boundary_conditions, source_terms, solver, cache)

    # Check if methods are applicable
    if !applicable(rhs!, args..., :stiff)
        throw(ArgumentError("Split RHS method with :stiff argument not implemented for $equation_name."))
    end

    if !applicable(rhs!, args..., :nonstiff)
        throw(ArgumentError("Split RHS method with :nonstiff argument not implemented for $equation_name."))
    end

    return nothing
end

"""
    DispersiveShallowWater.jacobian(semi::Semidiscretization;
                                    t = 0.0,
                                    q0 = compute_coefficients(semi.initial_condition, t, semi))

Use the right-hand side operator of the semidiscretization `semi`
and forward mode automatic differentiation to compute the Jacobian `J`
of the semidiscretization `semi` at the state `q0`.

!!! warning
    This functionality may not be implemented for all equations.
"""
function jacobian(semi::Semidiscretization;
                  t = 0.0,
                  q0 = compute_coefficients(semi.initial_condition, t, semi))
    @unpack tmp_partitioned = semi.cache
    J = ForwardDiff.jacobian(tmp_partitioned, q0) do dq, q
        DispersiveShallowWater.rhs!(dq, q, semi, t)
    end
    return J
end<|MERGE_RESOLUTION|>--- conflicted
+++ resolved
@@ -214,7 +214,6 @@
     return nothing
 end
 
-<<<<<<< HEAD
 function rhs_split_stiff!(dq, q, semi::Semidiscretization, t)
     @unpack mesh, equations, initial_condition, boundary_conditions, solver, source_terms, cache = semi
 
@@ -236,9 +235,6 @@
 end
 
 function compute_coefficients(func, t, semi::Semidiscretization)
-=======
-function compute_coefficients(func, t, semi)
->>>>>>> 950da0d5
     @unpack mesh, equations, solver = semi
     q = allocate_coefficients(mesh_equations_solver(semi)...)
     compute_coefficients!(q, func, t, semi)
