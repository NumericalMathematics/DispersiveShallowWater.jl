@doc raw"""
    KdVEquation1D(; gravity, D = 1.0, eta0 = 0.0)

KdV (Korteweg-de Vries) equation in one spatial dimension.
The equation is given by
```math
\begin{aligned}
  \eta_t+\sqrt{g D} \eta_x+3 / 2 \sqrt{g / D} \eta \eta_x+1 / 6 \sqrt{g D} D^2 \eta_{x x x} &= 0.
\end{aligned}
```

The unknown quantity of the KdV equation is the total water height ``\eta``.
The gravitational acceleration `gravity` is denoted by ``g`` and the constant bottom topography (bathymetry) ``b = \eta_0 - D``,
where ``\eta_0`` is the constant still-water surface and ``D`` the still-water depth. The water height above
the bathymetry is therefore given by ``h = \eta - \eta_0 + D``. The KdV equation is only implemented for ``\eta_0 = 0``.

The equations only support a flat bathymetry.

The KdV equation is first introduced by Joseph Valentin Boussinesq (1877) and rediscovered by Diederik Korteweg and Gustav de Vries in 1895.

The semidiscretization implemented here is a modification of the one proposed by Biswas, Ketcheson, Ranocha, and Schütz (2025) for the non-dimensionalized KdV equation ``u_t + u u_x + u_{x x x} = 0.``

The semidiscretization is given by:
```math
\begin{aligned}
  \eta_t + \sqrt{g D} D_1\eta + 1 / 2 \sqrt{g / D} \eta D_1 \eta +  1 / 2 \sqrt{g / D} D_1 \eta^2 + 1 / 6 \sqrt{g D} D^2 D_3\eta &= 0.
\end{aligned}
```
where ``D_1`` is a first-derivative operator, ``D_3`` a third-derivative operator, and ``D`` the still-water depth.

It conserves
- the total water mass (integral of ``\eta``) as a linear invariant
and if upwind operators (``D_3 = D_{1,+} D_1 D_{1,-}``) or wide-stencil operators (``D_3 = D_1^3``) are used for the third derivative, it also conserves
- the entropy/total energy (integral of ``U = 1/2\eta^2``)

for periodic boundary conditions.

- Diederik Korteweg and Gustav de Vries (1895)
  On the change of form of long waves advancing in a rectangular canal, and on a new type of long stationary waves
  [DOI: 10.1080/14786449508620739](https://doi.org/10.1080/14786449508620739)
- Abhijit Biswas, David I. Ketcheson, Hendrik Ranocha and Jochen Schütz (2025)
  Traveling-Wave Solutions and Structure-Preserving Numerical Methods for a Hyperbolic Approximation of the Korteweg-de Vries Equation
  [DOI: 10.1007/s10915-025-02898-x](https://doi.org/10.1007/s10915-025-02898-x)
"""
struct KdVEquation1D{RealT <: Real} <: AbstractKdVEquation{1, 1}
    gravity::RealT # gravitational acceleration
    D::RealT # still-water depth
    eta0::RealT # constant still-water surface
end

function KdVEquation1D(; gravity, D = 1.0, eta0 = 0.0)
    eta0 == 0.0 || @warn "The still-water surface needs to be 0 for the KdV equations"
    KdVEquation1D(gravity, D, eta0)
end

<<<<<<< HEAD
# KdV equations have stiff third-order derivative terms that benefit from IMEX methods
have_stiff_terms(::KdVEquation1D) = Val{true}()
=======
function check_solver(::KdVEquation1D, solver, boundary_conditions)
    if !(solver.D1 isa PeriodicUpwindOperators && isnothing(solver.D3)) &&
       isnothing(solver.D3)
        throw(ArgumentError("The KdV equation requires a third-derivative operator. Either explicitly set `D3` or set `D1` as an upwind operator."))
    end
end
>>>>>>> 950da0d5

"""
    initial_condition_soliton(x, t, equations::KdVEquation1D, mesh)

A classical soliton solution of the KdV equation in dimensional variables. This can be used
for convergence tests in a periodic domain, see [`initial_condition_convergence_test`](@ref).
"""
function initial_condition_soliton(x, t, equations::KdVEquation1D, mesh)
    g = gravity(equations)
    D = equations.D
    c0 = sqrt(g * D)
    c = 1.5 * c0
    A = 2 * D * (c - c0) / c0
    K = 1 / 2 * sqrt(3 * A / D^3)
    x_t = mod(x - c * t - xmin(mesh), xmax(mesh) - xmin(mesh)) + xmin(mesh)
    eta = A * sech(K * x_t)^2
    return SVector(eta)
end

"""
    initial_condition_convergence_test(x, t, equations::KdVEquation1D, mesh)

A soliton solution used for convergence tests in a periodic domain. Same as
[`initial_condition_soliton`](@ref) for the [`KdVEquation1D`](@ref).
"""
function initial_condition_convergence_test(x, t, equations::KdVEquation1D,
                                            mesh)
    return initial_condition_soliton(x, t, equations, mesh)
end

"""
    initial_condition_manufactured(x, t, equations::KdVEquation1D, mesh)

A smooth manufactured solution in combination with [`source_terms_manufactured`](@ref).
"""
function initial_condition_manufactured(x, t, equations::KdVEquation1D,
                                        mesh)
    eta = 1 + exp(-t / 2) * sinpi(2 * (x - t / 2))
    return SVector(eta)
end

"""
    source_terms_manufactured(q, x, t, equations::KdVEquation1D)

A smooth manufactured solution in combination with [`initial_condition_manufactured`](@ref).

How it was calculated, is described in:
https://github.com/NumericalMathematics/DispersiveShallowWater.jl/pull/198#discussion_r2090805751
"""
function source_terms_manufactured(q, x, t, equations::KdVEquation1D)
    g = gravity(equations)
    D = equations.D

    a1 = sinpi(2x - t)
    a2 = cospi(2x - t)
    b1 = exp(-t / 2)
    c0 = sqrt(g * D)
    c1 = sqrt(g / D)

    s1 = -0.5 * a1 * b1 - pi * a2 * b1 +
         2pi * a2 * c0 * b1 +
         3pi * a2 * c1 * (1 + a1 * b1) * b1 -
         (4 / 3) * D^2 * pi^3 * a2 * c0 * b1

    return SVector(s1)
end

"""
    nondim2prim(u, equations::KdVEquation1D)

Convert the non-dimensional variable `u` to the primitive/physical variable `eta`
(total water height) for the [`KdVEquation1D`](@ref).

The transformation is given by:
```math
\\eta = D(u - \\frac{2}{3})
```
where `D` is the still-water depth.

!!! warning "Parameter constraints"
    This conversion is only valid for equations with specific parameter values:
    - `gravity = 4/27`
    - `D = 3.0`

    These values ensure the dimensional KdV equation matches the standard
    non-dimensional form `u_t + u u_x + u_{xxx} = 0`.

This function allows converting solutions from the standard non-dimensional
KdV form commonly found in literature to the dimensional form implemented
in DispersiveShallowWater.jl.

See also [`prim2nondim`](@ref).
"""
function nondim2prim(u, equations::KdVEquation1D)
    eta = @. equations.D * (u - 2 / 3)
    return eta
end

"""
    prim2nondim(eta, equations::KdVEquation1D)

Convert the primitive/physical variable `eta` (total water height) to the
non-dimensional variable `u` for the [`KdVEquation1D`](@ref).

The transformation is given by:
```math
u = \\frac{\\eta}{D} + \\frac{2}{3}
```
where `D` is the still-water depth.

!!! warning "Parameter constraints"
    This conversion is only valid for equations with specific parameter values:
    - `gravity = 4/27`
    - `D = 3.0`

    These values ensure the dimensional KdV equation matches the standard
    non-dimensional form `u_t + u u_x + u_{xxx} = 0`.

This function allows converting solutions from the dimensional form implemented
in DispersiveShallowWater.jl to the standard non-dimensional KdV form
commonly found in literature, enabling comparison with theoretical results
and other implementations.

See also [`nondim2prim`](@ref).
"""
function prim2nondim(eta, equations::KdVEquation1D)
    u = @. eta / equations.D + 2 / 3
    return u
end

"""
    varnames(::typeof(prim2nondim), equations::KdVEquation1D)

Return variable names `("u",)` for non-dimensional KdV variables when plotting
with `conversion = prim2nondim`.

See [`prim2nondim`](@ref), [`varnames`](@ref).
"""
function varnames(::typeof(prim2nondim), equations::KdVEquation1D)
    return ("u",)
end

function create_cache(mesh, equations::KdVEquation1D,
                      solver, initial_condition,
                      ::BoundaryConditionPeriodic,
                      RealT, uEltype)
    g = gravity(equations)
    D = equations.D
    DD = D^2
    c_0 = sqrt(g * D)
    c_1 = 0.5 * sqrt(g / D)

    # We use `DiffCache` from PreallocationTools.jl to enable automatic/algorithmic differentiation
    # via ForwardDiff.jl.
    # nvariables(equations) = 1: eta
    N = ForwardDiff.pickchunksize(nvariables(equations) * nnodes(mesh))
    template = ones(RealT, nnodes(mesh))

    tmp_1 = DiffCache(zero(template), N)
    tmp_2 = DiffCache(zero(template), N)

    cache = (; c_0, c_1, DD, tmp_1, tmp_2)
    return cache
end

"""
function rhs!(dq, q, t, mesh, equations::KdVEquation1D, initial_condition,
              ::BoundaryConditionPeriodic, source_terms, solver, cache)
    eta, = q.x
    deta, = dq.x

    (; c_0, c_1, DD) = cache
    # In order to use automatic differentiation, we need to extract
    # the storage vectors using `get_tmp` from PreallocationTools.jl
    # so they can also hold dual numbers when needed.
    tmp_1 = get_tmp(cache.tmp_1, eta)
    tmp_2 = get_tmp(cache.tmp_2, eta)

    @trixi_timeit timer() "third-order derivatives" begin
        if solver.D1 isa PeriodicUpwindOperators && isnothing(solver.D3)
            # eta_xxx = Dp * Dc * Dm * eta
            mul!(tmp_1, solver.D1.minus, eta)
            mul!(tmp_2, solver.D1.central, tmp_1)
            mul!(tmp_1, solver.D1.plus, tmp_2)

            # set D1 for hyperbolic terms
            D1 = solver.D1.central
        else
            # eta_xxx = D3 * eta
            mul!(tmp_1, solver.D3, eta)

            # set D1 for hyperbolic terms
            D1 = solver.D1
        end

        # deta = 1 / 6 sqrt(g * D) D^2 eta_xxx
        @.. deta = -1 / 6 * c_0 * DD * tmp_1
    end

    @trixi_timeit timer() "hyperbolic" begin
        # eta2 = eta^2
        @.. tmp_1 = eta^2
        # eta2_x = D1 * eta2
        mul!(tmp_2, D1, tmp_1)

        # eta_x = D1 * eta
        mul!(tmp_1, D1, eta)

        # deta -= sqrt(g * D) * eta_x + 1 / 2 * sqrt(g / D) * (eta * eta_x + eta2_x)
        @.. deta -= (c_0 * tmp_1 + c_1 * (eta * tmp_1 + tmp_2))
    end

    @trixi_timeit timer() "source terms" calc_sources!(dq, q, t, source_terms, equations,
                                                       solver)

    return nothing
end

<<<<<<< HEAD
function rhs_split_stiff!(dq, q, t, mesh, equations::KdVEquation1D, initial_condition,
                      ::BoundaryConditionPeriodic, source_terms, solver, cache)
    eta, = q.x
    deta, = dq.x

    (; c_0, DD) = cache
    # In order to use automatic differentiation, we need to extract
    # the storage vectors using `get_tmp` from PreallocationTools.jl
    # so they can also hold dual numbers when needed.
    tmp_1 = get_tmp(cache.tmp_1, eta)
    tmp_2 = get_tmp(cache.tmp_2, eta)

    @trixi_timeit timer() "third-order derivatives" begin
        if solver.D1 isa PeriodicUpwindOperators && isnothing(solver.D3)
            # eta_xxx = Dp * Dc * Dm * eta
            mul!(tmp_1, solver.D1.minus, eta)
            mul!(tmp_2, solver.D1.central, tmp_1)
            mul!(tmp_1, solver.D1.plus, tmp_2)
        else
            # eta_xxx = D3 * eta
            mul!(tmp_1, solver.D3, eta)
        end

        # deta = 1 / 6 sqrt(g * D) D^2 eta_xxx 

        @.. deta = -1 / 6 * c_0 * DD * tmp_1
    end

    return nothing
end

function rhs_split_nonstiff!(dq, q, t, mesh, equations::KdVEquation1D, initial_condition,
                      ::BoundaryConditionPeriodic, source_terms, solver, cache)
    eta, = q.x
    deta, = dq.x

    (; c_0, c_1) = cache
    # In order to use automatic differentiation, we need to extract
    # the storage vectors using `get_tmp` from PreallocationTools.jl
    # so they can also hold dual numbers when needed.
    tmp_1 = get_tmp(cache.tmp_1, eta)
    tmp_2 = get_tmp(cache.tmp_2, eta)

    if solver.D1 isa PeriodicUpwindOperators && isnothing(solver.D3)
        D1 = solver.D1.central
    else
        D1 = solver.D1
    end

    @trixi_timeit timer() "hyperbolic" begin
        # eta2 = eta^2
        @.. tmp_1 = eta^2

        # eta2_x = D1 * eta2
        mul!(tmp_2, D1, tmp_1)

        # eta_x = D1 * eta
        mul!(tmp_1, D1, eta)

        # deta -= sqrt(g * D) * eta_x + 1 / 2 * sqrt(g / D) * (eta * eta_x + eta2_x) 
        @.. deta = -(c_0 * tmp_1 + c_1 * (eta * tmp_1 + tmp_2))
    end

    @trixi_timeit timer() "source terms" calc_sources!(dq, q, t, source_terms, equations,
                                                       solver)

    return nothing
end
"""

function rhs!(dq, q, t, mesh, equations::KdVEquation1D, initial_condition,
              ::BoundaryConditionPeriodic, source_terms, solver, cache,
              mode::Symbol = :full)
    eta, = q.x
    deta, = dq.x

    (; c_0, c_1, DD) = cache
    tmp_1 = get_tmp(cache.tmp_1, eta)
    tmp_2 = get_tmp(cache.tmp_2, eta)
    # In order to use automatic differentiation, we need to extract
    # the storage vectors using `get_tmp` from PreallocationTools.jl
    # so they can also hold dual numbers when needed.
    if solver.D1 isa PeriodicUpwindOperators && isnothing(solver.D3)
        D1 = solver.D1.central
    else
        D1 = solver.D1
    end

    # Initialize deta based on mode
    if mode == :full || mode == :stiff
        @trixi_timeit timer() "third-order derivatives" begin
            if solver.D1 isa PeriodicUpwindOperators && isnothing(solver.D3)
                mul!(tmp_1, solver.D1.minus, eta)
                mul!(tmp_2, solver.D1.central, tmp_1)
                mul!(tmp_1, solver.D1.plus, tmp_2)
            else
                mul!(tmp_1, solver.D3, eta)
            end

            # add stiff part
            # deta = 1 / 6 sqrt(g * D) D^2 eta_xxx
            @.. deta = -1 / 6 * c_0 * DD * tmp_1
        end
    end

    if mode == :full || mode == :nonstiff
        @trixi_timeit timer() "hyperbolic" begin
            # eta2 = eta^2
            @.. tmp_1 = eta^2

            # eta2_x = D1 * eta2
            mul!(tmp_2, D1, tmp_1)

            # eta_x = D1 * eta
            mul!(tmp_1, D1, eta)

            # Set or add non-stiff part
            # deta -= sqrt(g * D) * eta_x + 1 / 2 * sqrt(g / D) * (eta * eta_x + eta2_x) 
            if mode == :nonstiff
                @.. deta = -(c_0 * tmp_1 + c_1 * (eta * tmp_1 + tmp_2))
            else  # mode == :full
                @.. deta -= (c_0 * tmp_1 + c_1 * (eta * tmp_1 + tmp_2)) # Add to existing stiff part
            end
        end

        @trixi_timeit timer() "source terms" calc_sources!(dq, q, t, source_terms,
                                                           equations, solver)
    end

    return nothing
=======
"""
    energy_total(q, equations::KdVEquation1D)

Return the total energy ``e`` of the primitive variables `q` for the
[`KdVEquation1D`](@ref). For the KdV equation, the total energy consists
only of the potential energy, given by
```math
e(\\eta) = \\frac{1}{2} g \\eta^2
```
where ``\\eta`` is the [`waterheight_total`](@ref) and ``g`` is the
[`gravity`](@ref).

`q` is a vector of the primitive variables at a single node, i.e., a vector
of length 1 in this case.
"""
@inline function energy_total(q, equations::KdVEquation1D)
    eta = waterheight_total(q, equations)
    return 0.5f0 * gravity(equations) * eta^2
end

"""
    entropy(q, equations::KdVEquation1D)

Return the mathematical entropy ``U`` of the primitive variables `q` for the [`KdVEquation1D`](@ref).
For the KdV equation, the `entropy` is the same as the [`energy_total`](@ref).

`q` is a vector of the primitive variables at a single node, i.e., a vector
of length 1 in this case.
"""
function entropy(q, equations::KdVEquation1D)
    return energy_total(q, equations)
>>>>>>> 950da0d5
end<|MERGE_RESOLUTION|>--- conflicted
+++ resolved
@@ -53,17 +53,15 @@
     KdVEquation1D(gravity, D, eta0)
 end
 
-<<<<<<< HEAD
 # KdV equations have stiff third-order derivative terms that benefit from IMEX methods
 have_stiff_terms(::KdVEquation1D) = Val{true}()
-=======
+
 function check_solver(::KdVEquation1D, solver, boundary_conditions)
     if !(solver.D1 isa PeriodicUpwindOperators && isnothing(solver.D3)) &&
        isnothing(solver.D3)
         throw(ArgumentError("The KdV equation requires a third-derivative operator. Either explicitly set `D3` or set `D1` as an upwind operator."))
     end
 end
->>>>>>> 950da0d5
 
 """
     initial_condition_soliton(x, t, equations::KdVEquation1D, mesh)
@@ -282,7 +280,6 @@
     return nothing
 end
 
-<<<<<<< HEAD
 function rhs_split_stiff!(dq, q, t, mesh, equations::KdVEquation1D, initial_condition,
                       ::BoundaryConditionPeriodic, source_terms, solver, cache)
     eta, = q.x
@@ -413,7 +410,6 @@
     end
 
     return nothing
-=======
 """
     energy_total(q, equations::KdVEquation1D)
 
@@ -445,5 +441,4 @@
 """
 function entropy(q, equations::KdVEquation1D)
     return energy_total(q, equations)
->>>>>>> 950da0d5
 end